--- conflicted
+++ resolved
@@ -16,12 +16,8 @@
     "cmdliner"
     "cohttp"
     "logs"
-<<<<<<< HEAD
+    "fmt"
     "lwt" {>= "2.6.0"}
-=======
-    "fmt"
-    "lwt"
->>>>>>> 11a91720
     "nocrypto"
     "x509"
     "yojson"
