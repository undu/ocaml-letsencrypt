type directory_t = {
    directory   : Uri.t;
    new_authz   : Uri.t;
    new_reg     : Uri.t;
    new_cert    : Uri.t;
    revoke_cert : Uri.t;
  }

let domains_of_csr csr =
  let flat_map f xs = List.map f xs |> List.concat in
  let info = X509.CA.info csr in
  let subject_alt_names =
    info.X509.CA.extensions
    |> flat_map (function
        | `Extensions extensions ->
          List.map snd extensions
        | `Name _ | `Password _ -> [])
    |> flat_map (function
        | `Subject_alt_name names -> names
        | _ -> [])
    |> List.map (function
        | `DNS name ->
          name
        | _ -> assert false)
  in
  if subject_alt_names = []
  then
    (* XXX: I'm assuming there is always exactly one CN in a subject. *)
    info.X509.CA.subject
    |> List.find (function
        | `CN name -> true
        | _ -> false)
    |> (function
        | `CN name -> [name]
        | _ -> assert false)
<<<<<<< HEAD
  else subject_alt_names
=======
  else  subject_alt_names

>>>>>>> 1c8936e0


let letsencrypt_url =
  "https://acme-v01.api.letsencrypt.org/directory"

let letsencrypt_staging_url =
  "https://acme-staging.api.letsencrypt.org/directory"<|MERGE_RESOLUTION|>--- conflicted
+++ resolved
@@ -33,12 +33,8 @@
     |> (function
         | `CN name -> [name]
         | _ -> assert false)
-<<<<<<< HEAD
-  else subject_alt_names
-=======
   else  subject_alt_names
 
->>>>>>> 1c8936e0
 
 
 let letsencrypt_url =
